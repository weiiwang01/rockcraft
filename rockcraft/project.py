# -*- Mode:Python; indent-tabs-mode:nil; tab-width:4 -*-
#
# Copyright 2021 Canonical Ltd.
#
# This program is free software: you can redistribute it and/or modify
# it under the terms of the GNU General Public License version 3 as
# published by the Free Software Foundation.
#
# This program is distributed in the hope that it will be useful,
# but WITHOUT ANY WARRANTY; without even the implied warranty of
# MERCHANTABILITY or FITNESS FOR A PARTICULAR PURPOSE.  See the
# GNU General Public License for more details.
#
# You should have received a copy of the GNU General Public License
# along with this program.  If not, see <http://www.gnu.org/licenses/>.

"""Project definition and helpers."""

import operator
import platform as host_platform
import re
from functools import reduce
from typing import (
    TYPE_CHECKING,
    Any,
    Dict,
    List,
    Literal,
    Mapping,
    Optional,
    Sequence,
    Tuple,
    Union,
    cast,
)
from pathlib import Path
from overrides import overrides
import pydantic
from pydantic_yaml import YamlModel
import spdx_lookup  # type: ignore
import yaml
from craft_archives import repo

from rockcraft.errors import ProjectLoadError, ProjectValidationError
from rockcraft.parts import validate_part
from rockcraft.pebble import Pebble
from rockcraft.extensions import apply_extensions

if TYPE_CHECKING:
    from pydantic.error_wrappers import ErrorDict


class ArchitectureMapping(pydantic.BaseModel):
    """Maps different denominations of the same architecture."""

    description: str
    deb_arch: str
    compatible_uts_machine_archs: List[str]
    go_arch: str


_SUPPORTED_ARCHS: Dict[str, ArchitectureMapping] = {
    "amd64": ArchitectureMapping(
        description="Intel 64",
        deb_arch="amd64",
        compatible_uts_machine_archs=["amd64", "x86_64"],
        go_arch="amd64",
    ),
    "arm": ArchitectureMapping(
        description="ARM 32-bit",
        deb_arch="armhf",
        compatible_uts_machine_archs=["arm"],
        go_arch="arm",
    ),
    "arm64": ArchitectureMapping(
        description="ARM 64-bit",
        deb_arch="arm64",
        compatible_uts_machine_archs=["aarch64"],
        go_arch="arm64",
    ),
    "i386": ArchitectureMapping(
        description="Intel 386",
        deb_arch="i386",
        compatible_uts_machine_archs=["i386"],  # TODO: also include "i686", "x86_64"?
        go_arch="386",
    ),
    "ppc64le": ArchitectureMapping(
        description="PowerPC 64-bit",
        deb_arch="ppc64el",
        compatible_uts_machine_archs=["ppc64le"],
        go_arch="ppc64le",
    ),
    "riscv64": ArchitectureMapping(
        description="RISCV 64-bit",
        deb_arch="riscv64",
        compatible_uts_machine_archs=["riscv64"],
        go_arch="riscv64",
    ),
    "s390x": ArchitectureMapping(
        description="IBM Z 64-bit",
        deb_arch="s390x",
        compatible_uts_machine_archs=["s390x"],
        go_arch="s390x",
    ),
}


class Platform(pydantic.BaseModel):
    """Rockcraft project platform definition."""

    build_on: Optional[  # type: ignore
        pydantic.conlist(str, unique_items=True, min_items=1)  # type: ignore
    ] = pydantic.Field(alias="build-on")
    build_for: Optional[  # type: ignore
        pydantic.conlist(str, unique_items=True, min_items=1)  # type: ignore
    ] = pydantic.Field(alias="build-for")

    @pydantic.validator("build_for", pre=True)
    @classmethod
    def _vectorise_build_for(cls, val: Union[str, List[str]]) -> List[str]:
        """Vectorise target architecture if needed."""
        if isinstance(val, str):
            val = [val]
        return val

    @pydantic.root_validator(skip_on_failure=True)
    @classmethod
    def _validate_platform_set(cls, values: Mapping[str, Any]) -> Mapping[str, Any]:
        """Validate the build_on build_for combination."""
        build_for = values["build_for"] if values.get("build_for") else []
        build_on = values["build_on"] if values.get("build_on") else []

        # We can only build for 1 arch at the moment
        if len(build_for) > 1:
            raise ProjectValidationError(
                str(
                    f"Trying to build a ROCK for {build_for} "
                    "but multiple target architectures are not "
                    "currently supported. Please specify only 1 value."
                )
            )

        # If build_for is provided, then build_on must also be
        if not build_on and build_for:
            raise ProjectValidationError(
                "'build_for' expects 'build_on' to also be provided."
            )

        return values


class Service(pydantic.BaseModel):
    """Lightweight schema validation for a Pebble service.

    Based on
    https://github.com/canonical/pebble#layer-specification
    """

    override: Literal["merge", "replace"]
    command: str
    summary: Optional[str]
    description: Optional[str]
    startup: Optional[Literal["enabled", "disabled"]]
    after: Optional[List[str]]
    before: Optional[List[str]]
    requires: Optional[List[str]]
    environment: Optional[Dict[str, str]]
    user: Optional[str]
    user_id: Optional[int] = pydantic.Field(alias="user-id")
    group: Optional[str]
    group_id: Optional[int] = pydantic.Field(alias="group-id")
    on_success: Optional[Literal["restart", "shutdown", "ignore"]] = pydantic.Field(
        alias="on-success"
    )
    on_failure: Optional[Literal["restart", "shutdown", "ignore"]] = pydantic.Field(
        alias="on-failure"
    )
    on_check_failure: Optional[
        Dict[str, Literal["restart", "shutdown", "ignore"]]
    ] = pydantic.Field(alias="on-check-failure")
    backoff_delay: Optional[str] = pydantic.Field(alias="backoff-delay")
    backoff_factor: Optional[float] = pydantic.Field(alias="backoff-factor")
    backoff_limit: Optional[str] = pydantic.Field(alias="backoff-limit")
    kill_delay: Optional[str] = pydantic.Field(alias="kill-delay")


<<<<<<< HEAD
class Project(YamlModel):
=======
NAME_REGEX = r"^([a-z](?:-?[a-z0-9]){2,})$"
"""
The regex for valid names for ROCKs. It matches the accepted values for pebble
layer files:

- must start with a lowercase letter [a-z]
- must contain only lowercase letters [a-z], numbers [0-9] or hyphens
- must not end with a hyphen, and must not contain two or more consecutive hyphens

(taken from https://github.com/canonical/pebble/blob/dbda12237fef3c4d2739824fce7fa65ba1dad76a/internal/plan/plan.go#L955)
"""

INVALID_NAME_MESSAGE = (
    "Invalid name for ROCK (must contain only lowercase letters, numbers and hyphens)"
)


class NameStr(pydantic.ConstrainedStr):
    """Constrained string type only accepting valid ROCK names."""

    regex = re.compile(NAME_REGEX)


class Project(pydantic.BaseModel):
>>>>>>> 073078a0
    """Rockcraft project definition."""

    name: NameStr
    title: Optional[str]
    summary: str
    description: str
    rock_license: str = pydantic.Field(alias="license")
    version: str
    platforms: Dict[str, Any]
    base: Literal["bare", "ubuntu:18.04", "ubuntu:20.04", "ubuntu:22.04"]
    build_base: Optional[
        Literal["ubuntu:18.04", "ubuntu:20.04", "ubuntu:22.04"]
    ] = pydantic.Field(alias="build-base")
    services: Optional[Dict[str, Service]]

    package_repositories: Optional[List[Dict[str, Any]]]

    parts: Dict[str, Any]

    class Config:  # pylint: disable=too-few-public-methods
        """Pydantic model configuration."""

        validate_assignment = True
        extra = "forbid"
        allow_mutation = False
        allow_population_by_field_name = True
        alias_generator = lambda s: s.replace("_", "-")  # noqa: E731
        error_msg_templates = {
            "value_error.str.regex": INVALID_NAME_MESSAGE,
        }

    @pydantic.root_validator(pre=True)
    @classmethod
    def _check_unsupported_options(cls, values: Mapping[str, Any]) -> Mapping[str, Any]:
        """Before validation, check if unsupported fields exist. Exit if so."""
        # pylint: disable=unused-argument
        unsupported_msg = str(
            "The fields 'entrypoint', 'cmd' and 'env' are not supported in "
            "Rockcraft. All ROCKs have Pebble as their entrypoint, so you must "
            "use 'services' to define your container application and "
            "respective environment."
        )
        unsupported_fields = ["cmd", "entrypoint", "env"]
        if any(field in values for field in unsupported_fields):
            raise ProjectValidationError(unsupported_msg)

        return values

    @pydantic.validator("rock_license", always=True)
    @classmethod
    def _validate_license(cls, rock_license: str) -> str:
        """Make sure the provided license is valid and in SPDX format."""
        if rock_license == "proprietary":
            # This is the license name we use on our stores.
            return rock_license

        lic: Optional[spdx_lookup.License] = spdx_lookup.by_id(rock_license)
        if lic is None:
            raise ProjectValidationError(
                f"License {rock_license} not valid. It must be valid and in SPDX format."
            )
        return lic.id

    @pydantic.validator("title", always=True)
    @classmethod
    def _validate_title(cls, title: Optional[str], values: Mapping[str, Any]) -> str:
        """If title is not provided, it defaults to the provided ROCK name."""
        if not title:
            title = values.get("name", "")
        return cast(str, title)

    @pydantic.validator("build_base", always=True)
    @classmethod
    def _validate_build_base(cls, build_base: Optional[str], values: Any) -> str:
        """Build-base defaults to the base value if not specified.

        :raises ProjectValidationError: If base validation fails.
        """
        if not build_base:
            base_value = values.get("base")
            if base_value == "bare":
                raise ProjectValidationError(
                    'When "base" is bare, a build-base must be specified!'
                )
            build_base = values.get("base")
        return cast(str, build_base)

    @pydantic.validator("platforms")
    @classmethod
    def _validate_all_platforms(cls, platforms: Dict[str, Any]) -> Dict[str, Any]:
        """Make sure all provided platforms are tangible and sane."""
        _self_uts_machine = host_platform.machine().lower()

        for platform_label in platforms:
            platform = platforms[platform_label] if platforms[platform_label] else {}
            error_prefix = f"Error for platform entry '{platform_label}'"

            # Make sure the provided platform_set is valid
            try:
                platform = Platform(**platform).dict()
            except ProjectValidationError as err:
                # pylint: disable=raise-missing-from
                raise ProjectValidationError(f"{error_prefix}: {str(err)}")

            # build_on and build_for are validated
            # let's also validate the platform label
            build_on_one_of = (
                platform["build_on"] if platform["build_on"] else [platform_label]
            )

            # If the label maps to a valid architecture and
            # `build-for` is present, then both need to have the same value,
            # otherwise the project is invalid.
            if platform["build_for"]:
                build_target = platform["build_for"][0]
                if (
                    platform_label in _SUPPORTED_ARCHS
                    and platform_label != build_target
                ):
                    raise ProjectValidationError(
                        str(
                            f"{error_prefix}: if 'build_for' is provided and the "
                            "platform entry label corresponds to a valid architecture, then "
                            f"both values must match. {platform_label} != {build_target}"
                        )
                    )
            else:
                build_target = platform_label

            # Both build and target architectures must be supported
            if not any(b_o in _SUPPORTED_ARCHS for b_o in build_on_one_of):
                raise ProjectValidationError(
                    str(
                        f"{error_prefix}: trying to build ROCK in one of "
                        f"{build_on_one_of}, but none of these build architectures is supported. "
                        f"Supported architectures: {list(_SUPPORTED_ARCHS.keys())}"
                    )
                )

            if build_target not in _SUPPORTED_ARCHS:
                raise ProjectValidationError(
                    str(
                        f"{error_prefix}: trying to build ROCK for target "
                        f"architecture {build_target}, which is not supported. "
                        f"Supported architectures: {list(_SUPPORTED_ARCHS.keys())}"
                    )
                )

            # The underlying build machine must be compatible
            # with both build_on and build_for
            # TODO: in the future, this may be removed
            # as Rockcraft gains the ability to natively build
            # for multiple architectures
            build_for_compatible_uts = _SUPPORTED_ARCHS[
                build_target
            ].compatible_uts_machine_archs
            if _self_uts_machine not in build_for_compatible_uts:
                raise ProjectValidationError(
                    str(
                        f"{error_prefix}: this machine's architecture ({_self_uts_machine}) "
                        "is not compatible with the ROCK's target architecture. Can only "
                        f"build a ROCK for {build_target} if the host is compatible with {build_for_compatible_uts}."
                    )
                )

            build_on_compatible_uts = list(
                reduce(
                    operator.add,
                    map(
                        lambda m: _SUPPORTED_ARCHS[m].compatible_uts_machine_archs,
                        build_on_one_of,
                    ),
                )
            )
            if _self_uts_machine not in build_on_compatible_uts:
                raise ProjectValidationError(
                    str(
                        f"{error_prefix}: this ROCK must be built on one of the "
                        f"following architectures: {build_on_compatible_uts}. "
                        f"This machine ({_self_uts_machine}) is not one of those."
                    )
                )

            # Add variant, if needed, and return sanitized platform
            if build_target == "arm":
                platform["build_for_variant"] = "v7"
            elif build_target == "arm64":
                platform["build_for_variant"] = "v8"

            platforms[platform_label] = platform

        return platforms

    @pydantic.validator("parts", each_item=True)
    @classmethod
    def _validate_parts(cls, item: Dict[str, Any]) -> Dict[str, Any]:
        """Verify each part (craft-parts will re-validate this)."""
        validate_part(item)
        return item

    @pydantic.validator("package_repositories")
    @classmethod
    def _validate_package_repositories(
        cls, package_repositories: Optional[List[Dict[str, Any]]]
    ) -> List[Dict[str, Any]]:
        if not package_repositories:
            return []

        errors = []
        for repository in package_repositories:
            try:
                repo.validate_repository(repository)
            except pydantic.ValidationError as exc:
                errors.extend(exc.errors())
        if errors:
            raise ProjectValidationError(
                _format_pydantic_errors(errors, base_location="package-repositories")
            )

        return package_repositories

    @overrides
    def yaml(self) -> str:
        def _repr_str(dumper, data):
            """Multi-line string representer for the YAML dumper."""
            if "\n" in data:
                return dumper.represent_scalar("tag:yaml.org,2002:str", data, style="|")
            return dumper.represent_scalar("tag:yaml.org,2002:str", data)

        yaml.add_representer(str, _repr_str, Dumper=yaml.SafeDumper)
        return super().yaml(
            by_alias=True,
            exclude_none=True,
            allow_unicode=True,
            sort_keys=False,
            width=1000,
        )

    @classmethod
    def unmarshal(cls, data: Dict[str, Any]) -> "Project":
        """Create and populate a new ``Project`` object from dictionary data.

        The unmarshal method validates entries in the input dictionary, populating
        the corresponding fields in the data object.

        :param data: The dictionary data to unmarshal.

        :return: The newly created object.

        :raise TypeError: If data is not a dictionary.
        """
        if not isinstance(data, dict):
            raise TypeError("project data is not a dictionary")

        try:
            project = Project(**data)
        except pydantic.ValidationError as err:
            raise ProjectValidationError(_format_pydantic_errors(err.errors())) from err

        return project

    def generate_metadata(
        self, generation_time: str, base_digest: bytes
    ) -> Tuple[dict, dict]:
        """Generate the ROCK's metadata (both the OCI annotation and internal metadata.

        :param generation_time: the UTC time at the time of calling this method
        :param base_digest: digest of the base image

        :return: both the OCI annotation and internal metadata, as a tuple
        """
        metadata = {
            "name": self.name,
            "summary": self.summary,
            "title": self.title,
            "version": self.version,
            "created": generation_time,
            "base": self.base,
            "base-digest": base_digest.hex(),
        }

        annotations = {
            "org.opencontainers.image.version": self.version,
            "org.opencontainers.image.title": self.title,
            "org.opencontainers.image.ref.name": self.name,
            "org.opencontainers.image.licenses": self.rock_license,
            "org.opencontainers.image.created": generation_time,
            "org.opencontainers.image.base.digest": base_digest.hex(),
        }

        return (annotations, metadata)


def _format_pydantic_errors(
    errors: List["ErrorDict"],
    *,
    file_name: str = "rockcraft.yaml",
    base_location: Optional[str] = None,
) -> str:
    """Format errors.

    Example 1: Single error.

    Bad rockcraft.yaml content:
    - field: <some field>
      reason: <some reason>

    Example 2: Multiple errors.

    Bad rockcraft.yaml content:
    - field: <some field>
      reason: <some reason>
    - field: <some field 2>
      reason: <some reason 2>
    """
    combined = [f"Bad {file_name} content:"]
    for error in errors:
        if base_location:
            error_loc: List[Union[int, str]] = [base_location]
        else:
            error_loc = []
        error_loc.extend(error["loc"])
        formatted_loc = _format_pydantic_error_location(error_loc)
        formatted_msg = _format_pydantic_error_message(error["msg"])

        if formatted_msg == "field required":
            field_name, location = _printable_field_location_split(formatted_loc)
            combined.append(
                f"- field {field_name} required in {location} configuration"
            )
        elif formatted_msg == "extra fields not permitted":
            field_name, location = _printable_field_location_split(formatted_loc)
            combined.append(
                f"- extra field {field_name} not permitted in {location} configuration"
            )
        else:
            combined.append(f"- {formatted_msg} in field {formatted_loc!r}")

    return "\n".join(combined)


def _format_pydantic_error_location(loc: Sequence[Union[str, int]]) -> str:
    """Format location."""
    loc_parts = []
    for loc_part in loc:
        if isinstance(loc_part, str):
            loc_parts.append(loc_part)
        elif isinstance(loc_part, int):
            # Integer indicates an index. Go
            # back and fix up previous part.
            previous_part = loc_parts.pop()
            previous_part += f"[{loc_part}]"
            loc_parts.append(previous_part)
        else:
            raise RuntimeError(f"unhandled loc: {loc_part}")

    new_loc = ".".join(loc_parts)

    # Filter out internal __root__ detail.
    new_loc = new_loc.replace(".__root__", "")
    return new_loc


def _format_pydantic_error_message(msg: str) -> str:
    """Format pydantic's error message field."""
    # Replace shorthand "str" with "string".
    msg = msg.replace("str type expected", "string type expected")
    return msg


def _printable_field_location_split(location: str) -> Tuple[str, str]:
    """Return split field location.

    If top-level, location is returned as unquoted "top-level".
    If not top-level, location is returned as quoted location, e.g.

    (1) field1[idx].foo => 'foo', 'field1[idx]'
    (2) field2 => 'field2', top-level

    :returns: Tuple of <field name>, <location> as printable representations.
    """
    loc_split = location.split(".")
    field_name = repr(loc_split.pop())

    if loc_split:
        return field_name, repr(".".join(loc_split))

    return field_name, "top-level"


def load_project(filename: Path) -> Project:
    """Load and unmarshal the project YAML file.

    :param filename: The YAML file to load.

    :returns: The populated project data.

    :raises ProjectLoadError: If loading fails.
    :raises ProjectValidationError: If data validation fails.
    """
    try:
        with open(filename, encoding="utf-8") as yaml_file:
            yaml_data = yaml.safe_load(yaml_file)
    except OSError as err:
        msg = err.strerror
        if err.filename:
            msg = f"{msg}: {err.filename!r}."
        raise ProjectLoadError(msg) from err

    yaml_data = apply_extensions(filename.parent, yaml_data)

    _add_pebble_data(yaml_data)

    return Project.unmarshal(yaml_data)


def _add_pebble_data(yaml_data: Dict[str, Any]) -> None:
    """Add pebble-specific contents to YAML-loaded data.

    This function adds a special "pebble" part to a project's specification, to be
    (eventually) used as the image's entrypoint.

    :param yaml_data: The project spec loaded from "rockcraft.yaml".
    :raises ProjectValidationError: If `yaml_data` already contains a "pebble" part.
    """
    if "parts" not in yaml_data:
        # Invalid project: let it return to fail in the regular validation flow.
        return

    parts = yaml_data["parts"]
    if "pebble" in parts:
        # Project already has a pebble part: this is not supported.
        raise ProjectValidationError('Cannot override the default "pebble" part')

    parts["pebble"] = Pebble.PEBBLE_PART_SPEC<|MERGE_RESOLUTION|>--- conflicted
+++ resolved
@@ -184,9 +184,6 @@
     kill_delay: Optional[str] = pydantic.Field(alias="kill-delay")
 
 
-<<<<<<< HEAD
-class Project(YamlModel):
-=======
 NAME_REGEX = r"^([a-z](?:-?[a-z0-9]){2,})$"
 """
 The regex for valid names for ROCKs. It matches the accepted values for pebble
@@ -210,8 +207,7 @@
     regex = re.compile(NAME_REGEX)
 
 
-class Project(pydantic.BaseModel):
->>>>>>> 073078a0
+class Project(YamlModel):
     """Rockcraft project definition."""
 
     name: NameStr
