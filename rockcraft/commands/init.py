# -*- Mode:Python; indent-tabs-mode:nil; tab-width:4 -*-
#
# Copyright 2022 Canonical Ltd.
#
# This program is free software: you can redistribute it and/or modify
# it under the terms of the GNU General Public License version 3 as
# published by the Free Software Foundation.
#
# This program is distributed in the hope that it will be useful,
# but WITHOUT ANY WARRANTY; without even the implied warranty of
# MERCHANTABILITY or FITNESS FOR A PARTICULAR PURPOSE.  See the
# GNU General Public License for more details.
#
# You should have received a copy of the GNU General Public License
# along with this program.  If not, see <http://www.gnu.org/licenses/>.

"""Creation of minimalist rockcraft projects."""
import pathlib
import re
import textwrap
from pathlib import Path
from typing import TYPE_CHECKING

<<<<<<< HEAD
from craft_cli import BaseCommand, CraftError, emit
=======
from craft_application.commands import AppCommand
from craft_cli import emit
>>>>>>> 6d3a85c6
from overrides import overrides

from rockcraft import errors
from rockcraft.project import INVALID_NAME_MESSAGE, NAME_REGEX

if TYPE_CHECKING:
    import argparse

TEMPLATES = {
    "simple": textwrap.dedent(
        """\
            name: {name}
            base: ubuntu:22.04 # the base environment for this ROCK
            version: '0.1' # just for humans. Semantic versioning is recommended
            summary: Single-line elevator pitch for your amazing ROCK # 79 char long summary
            description: |
                This is {name}'s description. You have a paragraph or two to tell the
                most important story about it. Keep it under 100 words though,
                we live in tweetspace and your description wants to look good in the
                container registries out there.
            license: GPL-3.0 # your application's SPDX license
            platforms: # The platforms this ROCK should be built on and run on
                amd64:

            parts:
                my-part:
                    plugin: nil
            """
    ),
    "flask-framework": textwrap.dedent(
        """\
            name: {name}
            base: ubuntu:22.04 # the base environment for this Flask application
            version: '0.1' # just for humans. Semantic versioning is recommended
            summary: A summary of your Flask application # 79 char long summary
            description: |
                This is {name}'s description. You have a paragraph or two to tell the
                most important story about it. Keep it under 100 words though,
                we live in tweetspace and your description wants to look good in the
                container registries out there.
            license: GPL-3.0 # your application's SPDX license
            platforms: # The platforms this ROCK should be built on and run on
                amd64:

            # To ensure the flask-framework extension works properly, your Flask application
            # should have an `app.py` file with an `app` object as the WSGI entrypoint.
            extensions:
                - flask-framework


            # Uncomment the sections you need and adjust according to your requirements.
            # parts:
            #   flask/dependencies:
            #     stage-packages:
            #       # list required packages or slices for your flask application below.
            #       - libpq-dev
            #
            #   flask/install-app:
            #     prime:
            #       # By default, only the files in app/, templates/, static/, and app.py
            #       # are copied into the image. You can modify the list below to override
            #       # the default list and include or exclude specific files/directories
            #       # in your project.
            #       # Note: Prefix each entry with "flask/app/" followed by the local path.
            #       - flask/app/.env
            #       - flask/app/app.py
            #       - flask/app/webapp
            #       - flask/app/templates
            #       - flask/app/static
            """
    ),
}

DEFAULT_PROFILE = "simple"


def init(rockcraft_yaml_content: str) -> None:
    """Initialize a rockcraft project.

    :param rockcraft_yaml_content: Content of the rockcraft.yaml file
    :raises RockcraftInitError: raises initialization error in case of conflicts
    with existing rockcraft.yaml files
    """
    rockcraft_yaml_path = Path("rockcraft.yaml")

    if rockcraft_yaml_path.is_file():
        raise errors.RockcraftInitError(f"{rockcraft_yaml_path} already exists!")

    if Path(f".{rockcraft_yaml_path.name}").is_file():
        raise errors.RockcraftInitError(f".{rockcraft_yaml_path} already exists!")

    rockcraft_yaml_path.write_text(rockcraft_yaml_content)

    emit.progress(f"Created {rockcraft_yaml_path}.")


class InitCommand(AppCommand):
    """Initialize a rockcraft project."""

    name = "init"
    help_msg = "Initialize a rockcraft project"
    overview = textwrap.dedent(
        """
        Initialize a rockcraft project by creating a minimalist,
        yet functional, rockcraft.yaml file in the current directory.
        """
    )

<<<<<<< HEAD
    def fill_parser(self, parser):
        """Specify command's specific parameters."""
        parser.add_argument(
            "--name", help="The name of the ROCK; defaults to the directory name"
        )
        parser.add_argument(
            "--profile",
            choices=list(TEMPLATES),
            default=DEFAULT_PROFILE,
            help=f"Use the specified project profile (defaults to '{DEFAULT_PROFILE}')",
        )
=======
    _INIT_TEMPLATE_YAML = textwrap.dedent(
        """\
            name: my-rock-name # the name of your ROCK
            base: ubuntu@22.04 # the base environment for this ROCK
            version: '0.1' # just for humans. Semantic versioning is recommended
            summary: Single-line elevator pitch for your amazing ROCK # 79 char long summary
            description: |
                This is my my-rock-name's description. You have a paragraph or two to tell the
                most important story about it. Keep it under 100 words though,
                we live in tweetspace and your description wants to look good in the
                container registries out there.
            license: GPL-3.0 # your application's SPDX license
            platforms: # The platforms this ROCK should be built on and run on
                amd64:

            parts:
                my-part:
                    plugin: nil
            """
    )
>>>>>>> 6d3a85c6

    @overrides
    def run(self, parsed_args: "argparse.Namespace") -> None:
        """Run the command."""
        name = parsed_args.name
        if name and not re.match(NAME_REGEX, name):
            raise CraftError(
                f"'{name}' is not a valid rock name. " + INVALID_NAME_MESSAGE
            )

        if not name:
            name = pathlib.Path.cwd().name
            if not re.match(NAME_REGEX, name):
                name = "my-rock-name"
            emit.debug(f"Set project name to '{name}'")

        context = {
            "name": name,
        }

        init(TEMPLATES[parsed_args.profile].format(**context))<|MERGE_RESOLUTION|>--- conflicted
+++ resolved
@@ -21,16 +21,12 @@
 from pathlib import Path
 from typing import TYPE_CHECKING
 
-<<<<<<< HEAD
-from craft_cli import BaseCommand, CraftError, emit
-=======
 from craft_application.commands import AppCommand
 from craft_cli import emit
->>>>>>> 6d3a85c6
 from overrides import overrides
 
 from rockcraft import errors
-from rockcraft.project import INVALID_NAME_MESSAGE, NAME_REGEX
+from rockcraft.models.project import INVALID_NAME_MESSAGE, NAME_REGEX
 
 if TYPE_CHECKING:
     import argparse
@@ -135,7 +131,6 @@
         """
     )
 
-<<<<<<< HEAD
     def fill_parser(self, parser):
         """Specify command's specific parameters."""
         parser.add_argument(
@@ -147,35 +142,13 @@
             default=DEFAULT_PROFILE,
             help=f"Use the specified project profile (defaults to '{DEFAULT_PROFILE}')",
         )
-=======
-    _INIT_TEMPLATE_YAML = textwrap.dedent(
-        """\
-            name: my-rock-name # the name of your ROCK
-            base: ubuntu@22.04 # the base environment for this ROCK
-            version: '0.1' # just for humans. Semantic versioning is recommended
-            summary: Single-line elevator pitch for your amazing ROCK # 79 char long summary
-            description: |
-                This is my my-rock-name's description. You have a paragraph or two to tell the
-                most important story about it. Keep it under 100 words though,
-                we live in tweetspace and your description wants to look good in the
-                container registries out there.
-            license: GPL-3.0 # your application's SPDX license
-            platforms: # The platforms this ROCK should be built on and run on
-                amd64:
-
-            parts:
-                my-part:
-                    plugin: nil
-            """
-    )
->>>>>>> 6d3a85c6
 
     @overrides
     def run(self, parsed_args: "argparse.Namespace") -> None:
         """Run the command."""
         name = parsed_args.name
         if name and not re.match(NAME_REGEX, name):
-            raise CraftError(
+            raise errors.RockcraftInitError(
                 f"'{name}' is not a valid rock name. " + INVALID_NAME_MESSAGE
             )
 
